--- conflicted
+++ resolved
@@ -79,12 +79,6 @@
     
     # Object to keep track of experiment data
     experiment_summary: history.ExperimentSummary = history.ExperimentSummary()
-<<<<<<< HEAD
-    
-    summary = []
-    
-=======
->>>>>>> 309f2ba2
     # For each experiment, use a different random seed and keep track of all the data produced
     for seed in range(num_experiments):
         experiment_data: history.ExperimentData = experiment(
@@ -161,12 +155,7 @@
     experiment_data: history.ExperimentData = history.ExperimentData()
     # Make models and save them
     model: keras.Model = create_model()
-<<<<<<< HEAD
     mask_model: keras.Model = mod.create_masked_nn(create_model)   
-=======
-    mask_model: keras.Model = mod.create_masked_nn(create_model)  
->>>>>>> 309f2ba2
-    
     mod.save_model(model, random_seed, 0, initial=True)
     mod.save_model(mask_model, random_seed, 0, masks=True, initial=True)
     
