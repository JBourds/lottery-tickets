{
 "cells": [
  {
   "cell_type": "code",
   "execution_count": null,
   "metadata": {},
   "outputs": [],
   "source": [
    "\"\"\"\n",
    "testing.ipynb\n",
    "\n",
    "File for performing testing to implement lottery ticket experiments.\n",
    "\n",
    "Authors: Jordan Bourdeau, Casey Forey\n",
    "Date Created: 3/8/24\n",
    "\"\"\"\n",
    "\n",
    "%load_ext tensorboard\n",
    "import copy\n",
    "import functools\n",
    "from importlib import reload\n",
    "import numpy as np\n",
    "import os\n",
    "import pickle\n",
    "import tensorflow as tf\n",
    "from tensorflow import keras\n",
    "\n",
    "from src.harness import constants as C\n",
    "from src.harness import dataset as ds\n",
    "from src.harness import history\n",
    "from src.harness import experiment\n",
    "from src.harness import mixins\n",
    "from src.harness import model as mod\n",
    "from src.harness import paths\n",
    "from src.harness import pruning\n",
    "from src.harness import rewind\n",
    "from src.harness import training as train\n",
    "from src.harness import utils"
   ]
  },
  {
   "cell_type": "code",
   "execution_count": null,
   "metadata": {},
   "outputs": [],
   "source": [
    "print(\"Num GPUs Available: \", len(tf.config.list_physical_devices('GPU')))"
   ]
  },
  {
   "cell_type": "markdown",
   "metadata": {},
   "source": [
    "## Parameters"
   ]
  },
  {
   "cell_type": "code",
   "execution_count": null,
   "metadata": {},
   "outputs": [],
   "source": [
    "reload(ds)\n",
    "reload(mod)\n",
    "reload(pruning)\n",
    "\n",
    "# Select the dataset\n",
    "mnist_dataset: ds.Dataset = ds.Dataset(ds.Datasets.MNIST)\n",
    "X_train, X_test, Y_train, Y_test = mnist_dataset.load()\n",
    "input_shape: tuple = mnist_dataset.input_shape\n",
    "num_classes: int = mnist_dataset.num_classes\n",
    "\n",
    "print(f'Input Shape: {input_shape}')\n",
    "print(f'Num Classes: {num_classes}')\n",
    "print(f'X_train Shape: {X_train.shape}, Y_train Shape: {Y_train.shape}')\n",
    "print(f'X_test Shape: {X_test.shape}, Y_test Shape: {Y_test.shape}')\n",
    "\n",
    "num_epochs: int = 10\n",
    "batch_size: int = len(X_train)"
   ]
  },
  {
   "cell_type": "markdown",
   "metadata": {},
   "source": [
    "## Building"
   ]
  },
  {
   "cell_type": "code",
   "execution_count": null,
   "metadata": {},
   "outputs": [],
   "source": [
    "reload(ds)\n",
    "reload(mod)\n",
    "reload(utils)\n",
    "\n",
    "# Create a model with the same architecture using all Keras components to check its accuracy with the same parameters\n",
    "utils.set_seed(0)\n",
    "make_lenet: callable = functools.partial(mod.create_lenet_300_100, input_shape, num_classes)\n",
    "\n",
    "original_model: keras.Model = make_lenet()\n",
    "# original_model.summary()\n",
    "# original_model.trainable_variables\n",
    "\n",
    "original_mask_model: keras.Model = mod.create_masked_nn(make_lenet)\n",
    "original_mask_model.summary()\n",
    "# original_mask_model.trainable_variables"
   ]
  },
  {
   "cell_type": "markdown",
   "metadata": {},
   "source": [
    "## Training"
   ]
  },
  {
   "cell_type": "markdown",
   "metadata": {},
   "source": [
    "### Initialize Loss Function and Accuracy Objects"
   ]
  },
  {
   "cell_type": "code",
   "execution_count": null,
   "metadata": {},
   "outputs": [],
   "source": [
    "reload(C)\n",
    "reload(train)\n",
    "\n",
    "# Use the original model as a reference\n",
    "loss_fn: tf.keras.losses.Loss = C.LOSS_FUNCTION()\n",
    "accuracy_metric: tf.keras.metrics.Metric = tf.keras.metrics.CategoricalAccuracy()\n",
    "\n",
    "test_loss, test_accuracy = train.test_step(original_model, X_test, Y_test, loss_fn, accuracy_metric)\n",
    "print(f'Test Loss: {test_loss:.6f}, Test Accuracy: {test_accuracy:.6f}')"
   ]
  },
  {
   "cell_type": "markdown",
   "metadata": {},
   "source": [
    "### Single Step of Training"
   ]
  },
  {
   "cell_type": "code",
   "execution_count": null,
   "metadata": {},
   "outputs": [],
   "source": [
    "reload(C)\n",
    "reload(train)\n",
    "\n",
    "# Test single step of training\n",
    "\n",
    "# Define the optimizer outside of the function\n",
    "optimizer = C.OPTIMIZER()\n",
    "train_one_step: callable = train.get_train_one_step()\n",
    "accuracy_metric.reset_state()\n",
    "\n",
    "# Copy originals\n",
    "model: keras.Model = mod.load_model(0, 1)\n",
    "mask_model: keras.Model = mod.load_model(0, 1, masks=True)\n",
    "\n",
    "# Sanity Check\n",
    "for _ in range(100):\n",
    "    test_loss, test_accuracy = train.test_step(model, X_test, Y_test, loss_fn, accuracy_metric)\n",
    "    print(f'\\nTest Loss: {test_loss:.6f}, Test Accuracy: {test_accuracy:.6f}\\n')\n",
    "\n",
    "epochs: int = 1\n",
    "batch_size: int = len(X_train)\n",
    "\n",
    "train_accuracies: np.array = np.zeros(epochs)\n",
    "test_accuracies: np.array = np.zeros(epochs)\n",
    "\n",
    "original_weights: list[np.ndarray] = copy.deepcopy(model.get_weights())\n",
    "masks: list[np.ndarray] = copy.deepcopy(mask_model.get_weights())\n",
    "\n",
    "# Single training steps\n",
    "for _ in range(10):\n",
    "    train_loss, train_accuracy = train_one_step(model, mask_model, X_train, Y_train, optimizer)\n",
    "    test_loss, test_accuracy = train.test_step(model, X_test, Y_test, loss_fn, accuracy_metric)\n",
    "\n",
    "ending_weights: list[np.ndarray] = copy.deepcopy(model.get_weights())\n",
    "\n",
<<<<<<< HEAD
    "# Compare the masks with the starting/ending training weights to make sure the ones masked off haven't changed\n",
    "# Picked a layer near the end so it would have been affected by backpropagation\n",
    "for idx, (mask, start_weight, end_weight) in enumerate(zip(masks[0][4], original_weights[0][4], ending_weights[0][4])):\n",
    "    if mask == 0:\n",
    "        assert start_weight == end_weight, f'Weights not equal at index {idx}'\n",
    "    # This could technically fail, but is unable to since even a small update would trigger it\n",
    "    elif mask == 0:\n",
    "        assert start_weight != end_weight, f'Weights not equal at index {idx}'"
   ]
  },
  {
   "cell_type": "markdown",
   "metadata": {},
   "source": [
    "### Training Loop Function"
=======
    "# Get test parameters\n",
    "accuracy_metric.reset_state()\n",
    "test_loss, test_accuracy = train.test_step(model, X_test, Y_test, loss_fn, accuracy_metric)\n",
    "print(f'\\nTest Loss: {test_loss:.6f}, Test Accuracy: {test_accuracy:.6f}')"
>>>>>>> 309f2ba2
   ]
  },
  {
   "cell_type": "code",
   "execution_count": null,
   "metadata": {},
   "outputs": [],
   "source": [
    "reload(C)\n",
    "reload(ds)\n",
    "reload(train)\n",
    "\n",
    "# Testing `training_loop` function\n",
    "epochs: int = C.TRAINING_EPOCHS\n",
    "batch_size: int = 60\n",
    "X_train, _, _, _ = mnist_dataset.load()\n",
    "num_datapoints: int = X_train.shape[0]\n",
    "\n",
    "# Copy originals\n",
    "model: keras.Model = copy.deepcopy(original_model)\n",
    "mask_model: keras.Model = copy.deepcopy(original_mask_model)\n",
    "\n",
    "# Sanity Check\n",
    "test_loss, test_accuracy = train.test_step(model, X_test, Y_test, loss_fn, accuracy_metric)\n",
    "print(f'\\nTest Loss: {test_loss:.6f}, Test Accuracy: {test_accuracy:.6f}\\n')\n",
    "\n",
    "trial_data: history.TrialData = train.training_loop(0, model, mask_model, mnist_dataset, epochs, batch_size=batch_size)\n",
    "\n",
    "iteration_count: int = np.sum(trial_data.train_accuracies != 0)\n",
    "print(f'Took {iteration_count} iterations')\n",
    "print(f'Ended on epoch {np.ceil(iteration_count * batch_size / num_datapoints)} out of {epochs}')\n",
    "print(f'Ended with a best training accuracy of {np.max(trial_data.train_accuracies) * 100:.2f}% and test accuracy of {np.max(trial_data.test_accuracies) * 100:.2f}%')"
   ]
  },
  {
   "cell_type": "markdown",
   "metadata": {},
   "source": [
    "### Train Function"
   ]
  },
  {
   "cell_type": "code",
   "execution_count": null,
   "metadata": {},
   "outputs": [],
   "source": [
    "reload(train)\n",
    "\n",
    "# Testing `train` function\n",
    "\n",
    "# Copy originals\n",
    "model: keras.Model = copy.deepcopy(original_model)\n",
    "mask_model: keras.Model = copy.deepcopy(original_mask_model)\n",
    "\n",
    "# Sanity Check\n",
    "test_loss, test_accuracy = train.test_step(model, X_test, Y_test, loss_fn, accuracy_metric)\n",
    "print(f'\\nTest Loss: {test_loss:.6f}, Test Accuracy: {test_accuracy:.6f}\\n')\n",
    "\n",
    "trial_data = train.train(0, 0, model, mask_model, mnist_dataset, batch_size=C.BATCH_SIZE)\n",
    "\n",
    "print(f'\\nTook {np.sum(trial_data.test_accuracies != 0)} / {C.TRAINING_EPOCHS} epochs')\n",
    "print(f'Ended with a best training accuracy of {np.max(trial_data.train_accuracies) * 100:.2f}% and test accuracy of training accuracy of {np.max(trial_data.test_accuracies) * 100:.2f}%')\n",
    "\n",
    "print(f'Test Accuracies:')\n",
    "print(trial_data.test_accuracies)\n",
    "print(f'Training Accuracies:')\n",
    "print(trial_data.train_accuracies)\n",
    "\n",
    "# Get test parameters\n",
    "test_loss, test_accuracy = train.test_step(model, X_test, Y_test, loss_fn, accuracy_metric)\n",
    "print(f'\\nTest Loss: {test_loss:.6f}, Test Accuracy: {test_accuracy:.6f}')"
   ]
  },
  {
   "cell_type": "code",
   "execution_count": null,
   "metadata": {},
   "outputs": [],
   "source": [
    "# Test loading the model back\n",
    "loaded_model: keras.Model = mod.load_model(0, 0)\n",
    "\n",
    "# Get test parameters\n",
    "test_loss, test_accuracy = train.test_step(loaded_model, X_test, Y_test, loss_fn, accuracy_metric)\n",
    "print(f'\\nTest Loss: {test_loss:.6f}, Test Accuracy: {test_accuracy:.6f}')"
   ]
  },
  {
   "cell_type": "markdown",
   "metadata": {},
   "source": [
    "## Pruning"
   ]
  },
  {
   "cell_type": "markdown",
   "metadata": {},
   "source": [
    "### Layerwise Pruning"
   ]
  },
  {
   "cell_type": "code",
   "execution_count": null,
   "metadata": {},
   "outputs": [],
   "source": [
    "reload(pruning)\n",
    "reload(utils)\n",
    "\n",
    "# Test loading the model back\n",
    "loaded_model: keras.Model = mod.load_model(0, 0)\n",
    "mask_model: keras.Model = mod.load_model(0, 0, masks=True)\n",
    "target_sparsity = 0.1\n",
    "\n",
    "def test_pruning_sparsity(model: keras.Model, mask_model: keras.Model, target_sparsity: float):\n",
    "    \"\"\"\n",
    "    Test function to verify pruning correctness.\n",
    "    NOTE: Sensitive to boundary conditions and rounding.\n",
    "\n",
    "    Args:\n",
    "        model (keras.Model): Keras model to copy and test pruning on.\n",
    "        target_sparsity (float): Target sparsity to test with.\n",
    "    \"\"\"\n",
    "    copy_model: keras.Model = copy.deepcopy(model)\n",
    "    mask_model: keras.Model = copy.deepcopy(mask_model)\n",
    "    \n",
    "    print(f'Test Pruning Sparsity: Target Sparsity = {target_sparsity}')\n",
    "    sparse_model = copy.deepcopy(copy_model)\n",
    "\n",
    "    total, nonzero = utils.count_total_and_nonzero_params(copy_model)\n",
    "    print(f'Before Pruning: Total Params: {total}, Nonzero Params: {nonzero}')\n",
    "    pruning.prune(sparse_model, mask_model, pruning.low_magnitude_pruning, target_sparsity)\n",
    "    \n",
    "    # Add some small wiggle room for rounding- even with output being pruned at half the rate this is correct\n",
    "    error_tolerance: int = int(target_sparsity * total / 20)\n",
    "\n",
    "    pruned_total, pruned_nonzero = utils.count_total_and_nonzero_params(sparse_model)\n",
    "    print(f'After Pruning:  Total Params: {pruned_total}, Nonzero Params: {pruned_nonzero}')\n",
    "    \n",
    "    assert pruned_total == total\n",
    "    assert np.abs(pruned_nonzero - total * target_sparsity) < error_tolerance\n",
    "\n",
    "    sparse_layer_weight_counts: list[int] = utils.count_total_and_nonzero_params_per_layer(sparse_model)\n",
    "    print(f'Layer total and nonzero weight counts: {sparse_layer_weight_counts}')\n",
    "\n",
    "    # Test that pruning worked as expected\n",
    "    for idx in range(len(sparse_layer_weight_counts))[::2]:\n",
    "        total_synapses, nonzero_synapses = sparse_layer_weight_counts[idx]\n",
    "        total_biases, nonzero_biases = sparse_layer_weight_counts[idx + 1]\n",
    "        assert np.abs((total_synapses + total_biases) * target_sparsity - nonzero_synapses + nonzero_biases) < error_tolerance\n",
    "        \n",
    "    # Test that we can prune the model to half of what it is currently at as well\n",
    "    target_sparsity /= 2\n",
    "    total, nonzero = utils.count_total_and_nonzero_params(sparse_model)\n",
    "    pruning.prune(sparse_model, mask_model, pruning.low_magnitude_pruning, target_sparsity)\n",
    "    pruned_total, pruned_nonzero = utils.count_total_and_nonzero_params(sparse_model)\n",
    "    \n",
    "    assert np.abs(pruned_nonzero - int(total * target_sparsity)) < error_tolerance\n",
    "    \n",
    "def test_global_pruning(model: keras.Model, mask_model: keras.Model, target_sparsity: float):\n",
    "    \"\"\"\n",
    "    Testing function to demonstrate correctness of global pruning.\n",
    "\n",
    "    Args:\n",
    "        model (keras.Model): Keras model to copy and test pruning on.\n",
    "        target_sparsity (float): Target sparsity to test with.\n",
    "    \"\"\"\n",
    "    \n",
    "    print(f'Test Global Pruning: Target Sparsity = {target_sparsity}')\n",
    "    \n",
    "    # Global pruning will not necessarily have equal pruning in each layer, but overall will be correct\n",
    "    sparse_model = copy.deepcopy(model)\n",
    "    mask_model: keras.Model = copy.deepcopy(mask_model)\n",
    "    \n",
    "    print(f'Mask model: {mask_model.trainable_variables[0][:10]}')\n",
    "    print(f'Sparse model: {sparse_model.trainable_variables[0][:10]}')\n",
    "    \n",
    "    pruning.prune(sparse_model, mask_model, pruning.low_magnitude_pruning, target_sparsity, global_pruning=True)\n",
    "    total, nonzero = utils.count_total_and_nonzero_params(model)\n",
    "    print(f'Before Pruning: Total Params: {total}, Nonzero Params: {nonzero}')\n",
    "    \n",
    "    pruned_total, pruned_nonzero = utils.count_total_and_nonzero_params(sparse_model)\n",
    "    print(f'After Pruning:  Total Params: {pruned_total}, Nonzero Params: {pruned_nonzero}')\n",
    "    \n",
    "    # Add some small wiggle room for rounding- even with output being pruned at half the rate this is correct\n",
    "    error_tolerance: int = int(target_sparsity * total / 20)\n",
    "    \n",
    "    pruned_total, pruned_nonzero = utils.count_total_and_nonzero_params(sparse_model)\n",
    "    assert np.abs(pruned_nonzero - total * target_sparsity) < error_tolerance\n",
    "    \n",
    "    sparse_layer_weight_counts: list[int] = utils.count_total_and_nonzero_params_per_layer(sparse_model)\n",
    "    print(f'Layer total and nonzero weight counts: {sparse_layer_weight_counts}')\n",
    "    \n",
    "    print(f'Mask model: {mask_model.trainable_variables[4][0][:10]}')\n",
    "    print(f'Sparse model: {sparse_model.trainable_variables[4][0][:10]}')\n",
    "    \n",
    "print()\n",
    "test_pruning_sparsity(loaded_model, mask_model, 0.5)\n",
    "print()\n",
    "test_global_pruning(loaded_model, mask_model, 0.5)\n"
   ]
  },
  {
   "cell_type": "markdown",
   "metadata": {},
   "source": [
    "### Rewinding"
   ]
  },
  {
   "cell_type": "code",
   "execution_count": null,
   "metadata": {},
   "outputs": [],
   "source": [
    "reload(mod)\n",
    "reload(rewind)\n",
    "    \n",
    "model: keras.Model = copy.deepcopy(original_model)\n",
    "mask_model: keras.Model = copy.deepcopy(original_mask_model)\n",
    "original_weights = model.get_weights()\n",
    "\n",
    "rewind_to_original_weights: callable = functools.partial(rewind.rewind_to_original_init, 0)\n",
    "rewind_to_random_weights: callable = functools.partial(rewind.rewind_to_random_init, 0, tf.initializers.GlorotUniform())\n",
    "rewind.rewind_model_weights(model, mask_model, rewind_to_random_weights)\n",
    "\n",
    "print(original_weights[0][0][:10])\n",
    "print(model.get_weights()[0][0][:10])"
   ]
  },
  {
   "cell_type": "markdown",
   "metadata": {},
   "source": [
    "### Prune Low Magnitude"
   ]
  },
  {
   "cell_type": "code",
   "execution_count": null,
   "metadata": {},
   "outputs": [],
   "source": [
    "reload(mod)\n",
    "reload(pruning)\n",
    "\n",
    "model: keras.Model = copy.deepcopy(original_model)\n",
    "mask_model: keras.Model = copy.deepcopy(original_mask_model)\n",
    "\n",
    "# Asserting that every array in the mask model's weights are 1s\n",
    "for layer in mask_model.layers:\n",
    "    for weights in layer.get_weights():\n",
    "        assert np.all(weights == 1), \"Error: Not all elements in mask model's weights are 1s after updating masks\"\n",
    "\n",
    "# Asserting that every array in the mask model's weights are still 1s\n",
    "for layer in mask_model.layers:\n",
    "    for weights in layer.get_weights():\n",
    "        assert np.all(weights == 1), \"Error: Not all elements in mask model's weights are 1s after updating masks\"\n",
    "        \n",
    "pruning.prune(model, mask_model, pruning.low_magnitude_pruning, 0.5)"
   ]
  },
  {
   "cell_type": "markdown",
   "metadata": {},
   "source": [
    "## Experiments"
   ]
  },
  {
   "cell_type": "code",
   "execution_count": null,
   "metadata": {},
   "outputs": [],
   "source": [
    "reload(experiment)\n",
    "reload(pruning)\n",
    "reload(rewind)\n",
    "reload(train)\n",
    "\n",
    "# Pruning Parameters\n",
    "first_step_pruning: float = 0.2\n",
    "target_sparsity: float = 0.10\n",
    "make_lenet: callable = functools.partial(mod.create_lenet_300_100, input_shape, num_classes)\n",
    "\n",
    "global_pruning: bool = False\n",
    "sparsities: list[float] = pruning.get_sparsity_percents(model, first_step_pruning, target_sparsity)\n",
    "experiment_data: history.ExperimentData = experiment.run_iterative_pruning_experiment(\n",
    "    0, \n",
    "    make_lenet, \n",
    "    mnist_dataset,\n",
    "    sparsities,\n",
    ")"
   ]
  },
  {
   "cell_type": "code",
   "execution_count": null,
   "metadata": {},
   "outputs": [],
   "source": [
    "loaded_model: keras.Model = mod.load_model(0, 0, initial=True)\n",
    "print(loaded_model.get_weights()[0][0])\n",
    "\n",
    "for round in experiment_data.pruning_rounds:\n",
    "    print(round)\n",
    "    print(round.masks[0][0])\n",
    "    print(round.initial_weights[0][0])\n",
    "    print(round.final_weights[0][0])"
   ]
  },
  {
   "cell_type": "code",
   "execution_count": null,
   "metadata": {},
   "outputs": [],
   "source": [
    "reload(experiment)\n",
    "reload(paths)\n",
    "reload(pruning)\n",
    "reload(rewind)\n",
    "reload(train)\n",
    "\n",
    "# Test high level experiment API\n",
    "experiment_directory: str = 'testing_experiment'\n",
    "experiment_summary: history.ExperimentSummary = experiment.run_experiments(\n",
    "    1, \n",
    "    experiment_directory,\n",
    "    functools.partial(experiment.get_lenet_300_100_experiment_parameters, ds.Datasets.MNIST, 0.2, 0.65),\n",
    "    experiment.run_iterative_pruning_experiment,\n",
    ")"
   ]
  },
  {
   "cell_type": "code",
   "execution_count": null,
   "metadata": {},
   "outputs": [],
   "source": [
    "print(len(experiment_summary.experiments[0].pruning_rounds))\n",
    "\n",
    "# TODO: Check out why the final weights aren't still masked off\n",
    "for seed, experiment_data in experiment_summary.experiments.items():\n",
    "    original_model: keras.Model = mod.load_model(seed, 0, initial=True)\n",
    "    for round in experiment_data.pruning_rounds:\n",
    "        print(f'Pruning Round {round.pruning_step}')\n",
    "        # print(f'Original Model:')\n",
    "        # print(original_model.get_weights()[4][0][:20])\n",
    "        # print('Masks:')\n",
    "        # print(mask_model.get_weights()[4][0][:20])\n",
    "        print('Initial Weights:')\n",
    "        print(round.initial_weights[4][0][:20])\n",
    "        print('Final Weights')\n",
    "        print(round.final_weights[4][0][:20])\n",
    "        # print()\n",
    "        # break\n",
    "        "
   ]
  },
  {
   "cell_type": "code",
   "execution_count": null,
   "metadata": {},
   "outputs": [],
   "source": [
    "print(len(experiment_summary.experiments[0].pruning_rounds))\n",
    "\n",
    "# TODO: Check out why the final weights aren't still masked off\n",
    "for seed, experiment_data in experiment_summary.experiments.items():\n",
    "    original_model: keras.Model = mod.load_model(seed, 0, initial=True)\n",
    "    for round in experiment_data.pruning_rounds:\n",
    "        print(f'Pruning Round {round.pruning_step}')\n",
    "        # print(f'Original Model:')\n",
    "        # print(original_model.get_weights()[4][0][:20])\n",
    "        # print('Masks:')\n",
    "        # print(mask_model.get_weights()[4][0][:20])\n",
    "        print('Initial Weights:')\n",
    "        print(round.initial_weights[4][0][:20])\n",
    "        print('Final Weights')\n",
    "        print(round.final_weights[4][0][:20])\n",
    "        # print()\n",
    "        # break\n",
    "        "
   ]
  },
  {
   "cell_type": "code",
   "execution_count": null,
   "metadata": {},
   "outputs": [],
   "source": [
    "# TODO: Check out why the final weights aren't still masked off\n",
    "loaded_experiment_summary = history.ExperimentData.load_from(os.path.join('testing_experiment', 'experiment_summary.pkl'))\n",
    "for seed, experiment_data in loaded_experiment_summary.experiments.items():\n",
    "    original_model: keras.Model = mod.load_model(seed, 0, initial=True)\n",
    "    for round in experiment_data.pruning_rounds:\n",
    "        print(f'Pruning Round {round.pruning_step}')\n",
    "        mask_model: keras.Model = mod.load_model(seed, round.pruning_step, masks=True)\n",
    "        print(f'Original Model:')\n",
    "        print(original_model.get_weights()[4][0][:20])\n",
    "        print('Masks:')\n",
    "        print(mask_model.get_weights()[4][0][:20])\n",
    "        print('Initial Weights:')\n",
    "        print(round.initial_weights[4][0][:20])\n",
    "        print('Final Weights')\n",
    "        print(round.final_weights[4][0][:20])\n",
    "        print()\n",
    "        "
   ]
  }
 ],
 "metadata": {
  "kernelspec": {
   "display_name": "base",
   "language": "python",
   "name": "python3"
  },
  "language_info": {
   "codemirror_mode": {
    "name": "ipython",
    "version": 3
   },
   "file_extension": ".py",
   "mimetype": "text/x-python",
   "name": "python",
   "nbconvert_exporter": "python",
   "pygments_lexer": "ipython3",
   "version": "3.11.5"
  }
 },
 "nbformat": 4,
 "nbformat_minor": 2
}<|MERGE_RESOLUTION|>--- conflicted
+++ resolved
@@ -188,7 +188,6 @@
     "\n",
     "ending_weights: list[np.ndarray] = copy.deepcopy(model.get_weights())\n",
     "\n",
-<<<<<<< HEAD
     "# Compare the masks with the starting/ending training weights to make sure the ones masked off haven't changed\n",
     "# Picked a layer near the end so it would have been affected by backpropagation\n",
     "for idx, (mask, start_weight, end_weight) in enumerate(zip(masks[0][4], original_weights[0][4], ending_weights[0][4])):\n",
@@ -204,12 +203,6 @@
    "metadata": {},
    "source": [
     "### Training Loop Function"
-=======
-    "# Get test parameters\n",
-    "accuracy_metric.reset_state()\n",
-    "test_loss, test_accuracy = train.test_step(model, X_test, Y_test, loss_fn, accuracy_metric)\n",
-    "print(f'\\nTest Loss: {test_loss:.6f}, Test Accuracy: {test_accuracy:.6f}')"
->>>>>>> 309f2ba2
    ]
   },
   {
@@ -494,7 +487,7 @@
     "\n",
     "# Pruning Parameters\n",
     "first_step_pruning: float = 0.2\n",
-    "target_sparsity: float = 0.10\n",
+    "target_sparsity: float = 0.85\n",
     "make_lenet: callable = functools.partial(mod.create_lenet_300_100, input_shape, num_classes)\n",
     "\n",
     "global_pruning: bool = False\n",
@@ -538,7 +531,7 @@
     "# Test high level experiment API\n",
     "experiment_directory: str = 'testing_experiment'\n",
     "experiment_summary: history.ExperimentSummary = experiment.run_experiments(\n",
-    "    1, \n",
+    "    2, \n",
     "    experiment_directory,\n",
     "    functools.partial(experiment.get_lenet_300_100_experiment_parameters, ds.Datasets.MNIST, 0.2, 0.65),\n",
     "    experiment.run_iterative_pruning_experiment,\n",
